--- conflicted
+++ resolved
@@ -43,11 +43,7 @@
  * Once packaged you can then run:
  * <pre>
  * {@code
-<<<<<<< HEAD
  * $ java -cp target/streams-examples-3.3.0-SNAPSHOT-standalone.jar io.confluent.examples.streams.SessionWindowsExampleDriver
-=======
- * $ java -cp target/streams-examples-3.2.0-standalone.jar io.confluent.examples.streams.SessionWindowsExampleDriver
->>>>>>> 29f4a6c1
  * }</pre>
  */
 public class SessionWindowsExampleDriver {
