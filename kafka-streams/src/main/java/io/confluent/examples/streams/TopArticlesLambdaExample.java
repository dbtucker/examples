/**
 * Copyright 2016 Confluent Inc.
 * <p>
 * Licensed under the Apache License, Version 2.0 (the "License");
 * you may not use this file except in compliance with the License.
 * You may obtain a copy of the License at
 * <p>
 * http://www.apache.org/licenses/LICENSE-2.0
 * <p>
 * Unless required by applicable law or agreed to in writing, software
 * distributed under the License is distributed on an "AS IS" BASIS,
 * WITHOUT WARRANTIES OR CONDITIONS OF ANY KIND, either express or implied.
 * See the License for the specific language governing permissions and
 * limitations under the License.
 */
package io.confluent.examples.streams;

import org.apache.avro.Schema;
import org.apache.avro.generic.GenericData;
import org.apache.avro.generic.GenericRecord;
import org.apache.avro.util.Utf8;
import org.apache.kafka.common.serialization.Serde;
import org.apache.kafka.common.serialization.Serdes;
import org.apache.kafka.streams.KafkaStreams;
import org.apache.kafka.streams.KeyValue;
import org.apache.kafka.streams.StreamsConfig;
import org.apache.kafka.streams.kstream.KStream;
import org.apache.kafka.streams.kstream.KStreamBuilder;
import org.apache.kafka.streams.kstream.KTable;
import org.apache.kafka.streams.kstream.TimeWindows;
import org.apache.kafka.streams.kstream.Windowed;

import java.io.IOException;
import java.io.InputStream;
import java.util.Collections;
import java.util.Comparator;
import java.util.PriorityQueue;
import java.util.Properties;

import io.confluent.examples.streams.utils.GenericAvroSerde;
import io.confluent.examples.streams.utils.PriorityQueueSerde;
import io.confluent.examples.streams.utils.WindowedSerde;
import io.confluent.kafka.schemaregistry.client.CachedSchemaRegistryClient;
import io.confluent.kafka.serializers.AbstractKafkaAvroSerDeConfig;

/**
 *
 * In this example, we count the TopN articles from a stream of page views (aka clickstreams) that
 * reads from a topic named "PageViews". We filter the PageViews stream so that we only consider
 * pages of type article, and then map the recored key to effectively nullify the user, such that
 * the we can count page views by (page, industry). The counts per (page, industry) are then
 * grouped by industry and aggregated into a PriorityQueue with descending order. Finally we
 * perform a mapValues to fetch the top 100 articles per industry.
 * <p>
 * Note: The generic Avro binding is used for serialization/deserialization.  This means the
 * appropriate Avro schema files must be provided for each of the "intermediate" Avro classes, i.e.
 * whenever new types of Avro objects (in the form of GenericRecord) are being passed between
 * processing steps.
 * <p>
 * <br>
 * HOW TO RUN THIS EXAMPLE
 * <p>
 * 1) Start Zookeeper, Kafka, and Confluent Schema Registry. Please refer to <a href='http://docs.confluent.io/current/quickstart.html#quickstart'>QuickStart</a>.
 * <p>
 * 2) Create the input/intermediate/output topics used by this example.
 * <pre>
 * {@code
 * $ bin/kafka-topics --create --topic PageViews \
 *                    --zookeeper localhost:2181 --partitions 1 --replication-factor 1
 * $ bin/kafka-topics --create --topic TopNewsPerIndustry \
 *                    --zookeeper localhost:2181 --partitions 1 --replication-factor 1
 * }</pre>
 * Note: The above commands are for the Confluent Platform. For Apache Kafka it should be {@code bin/kafka-topics.sh ...}.
 * <p>
 * 3) Start this example application either in your IDE or on the command line.
 * <p>
 * If via the command line please refer to <a href='https://github.com/confluentinc/examples/tree/3.2.x/kafka-streams#packaging-and-running'>Packaging</a>.
 * Once packaged you can then run:
 * <pre>
 * {@code
<<<<<<< HEAD
 * $ java -cp target/streams-examples-3.3.0-SNAPSHOT-standalone.jar io.confluent.examples.streams.TopArticlesLambdaExample
=======
 * $ java -cp target/streams-examples-3.2.0-standalone.jar io.confluent.examples.streams.TopArticlesLambdaExample
>>>>>>> 29f4a6c1
 * }</pre>
 * 4) Write some input data to the source topics (e.g. via {@link TopArticlesExampleDriver}).
 * The already running example application (step 3) will automatically process this input data and
 * write the results to the output topic. The {@link TopArticlesExampleDriver} will print the
 * results from the output topic
 * <pre>
 * {@code
 * # Here: Write input data using the example driver.  Once the driver has stopped generating data,
 * # you can terminate it via Ctrl-C.
<<<<<<< HEAD
 * $ java -cp target/streams-examples-3.3.0-SNAPSHOT-standalone.jar io.confluent.examples.streams.TopArticlesExampleDriver
=======
 * $ java -cp target/streams-examples-3.2.0-standalone.jar io.confluent.examples.streams.TopArticlesExampleDriver
>>>>>>> 29f4a6c1
 * }</pre>
 */
public class TopArticlesLambdaExample {

  private static final String SCHEMA_REGISTRY_URL = "http://localhost:8081";
  static final String TOP_NEWS_PER_INDUSTRY_TOPIC = "TopNewsPerIndustry";
  static final String PAGE_VIEWS = "PageViews";

  private static boolean isArticle(final GenericRecord record) {
    final Utf8 flags = (Utf8) record.get("flags");
    if (flags == null) {
      return false;
    }
    return flags.toString().contains("ARTICLE");
  }

  public static void main(final String[] args) throws Exception {
    final KafkaStreams streams = buildTopArticlesStream("localhost:9092",
      SCHEMA_REGISTRY_URL,
      "/tmp/kafka-streams");
    // Always (and unconditionally) clean local state prior to starting the processing topology.
    // We opt for this unconditional call here because this will make it easier for you to play around with the example
    // when resetting the application for doing a re-run (via the Application Reset Tool,
    // http://docs.confluent.io/current/streams/developer-guide.html#application-reset-tool).
    //
    // The drawback of cleaning up local state prior is that your app must rebuilt its local state from scratch, which
    // will take time and will require reading all the state-relevant data from the Kafka cluster over the network.
    // Thus in a production scenario you typically do not want to clean up always as we do here but rather only when it
    // is truly needed, i.e., only under certain conditions (e.g., the presence of a command line flag for your app).
    // See `ApplicationResetExample.java` for a production-like example.
    streams.cleanUp();
    streams.start();

    // Add shutdown hook to respond to SIGTERM and gracefully close Kafka Streams
    Runtime.getRuntime().addShutdownHook(new Thread(streams::close));
  }

  static KafkaStreams buildTopArticlesStream(final String bootstrapServers,
                                             final String schemaRegistryUrl,
                                             final String stateDir) throws IOException {
    final Properties streamsConfiguration = new Properties();
    // Give the Streams application a unique name.  The name must be unique in the Kafka cluster
    // against which the application is run.
    streamsConfiguration.put(StreamsConfig.APPLICATION_ID_CONFIG, "top-articles-lambda-example");
    // Where to find Kafka broker(s).
    streamsConfiguration.put(StreamsConfig.BOOTSTRAP_SERVERS_CONFIG, bootstrapServers);
    // Where to find the Confluent schema registry instance(s)
    streamsConfiguration.put(AbstractKafkaAvroSerDeConfig.SCHEMA_REGISTRY_URL_CONFIG, schemaRegistryUrl);
    // Specify default (de)serializers for record keys and for record values.
    streamsConfiguration.put(StreamsConfig.KEY_SERDE_CLASS_CONFIG, Serdes.String().getClass().getName());
    streamsConfiguration.put(StreamsConfig.VALUE_SERDE_CLASS_CONFIG, GenericAvroSerde.class);
    streamsConfiguration.put(StreamsConfig.COMMIT_INTERVAL_MS_CONFIG, 1000);
    streamsConfiguration.put(StreamsConfig.STATE_DIR_CONFIG, stateDir);
    // Records should be flushed every 10 seconds. This is less than the default
    // in order to keep this example interactive.
    streamsConfiguration.put(StreamsConfig.COMMIT_INTERVAL_MS_CONFIG, 10 * 1000);
    final Serde<String> stringSerde = Serdes.String();
    final Serde<GenericRecord> avroSerde = new GenericAvroSerde(
      new CachedSchemaRegistryClient(schemaRegistryUrl, 100),
      Collections.singletonMap(AbstractKafkaAvroSerDeConfig.SCHEMA_REGISTRY_URL_CONFIG,
        schemaRegistryUrl));
    final Serde<Windowed<String>> windowedStringSerde = new WindowedSerde<>(stringSerde);

    final KStreamBuilder builder = new KStreamBuilder();

    final KStream<byte[], GenericRecord> views = builder.stream(PAGE_VIEWS);

    final InputStream
      statsSchema =
      TopArticlesLambdaExample.class.getClassLoader()
        .getResourceAsStream("avro/io/confluent/examples/streams/pageviewstats.avsc");
    final Schema schema = new Schema.Parser().parse(statsSchema);

    final KStream<GenericRecord, GenericRecord> articleViews = views
      // filter only article pages
      .filter((dummy, record) -> isArticle(record))
      // map <page id, industry> as key by making user the same for each record
      .map((dummy, article) -> {
        final GenericRecord clone = new GenericData.Record(article.getSchema());
        clone.put("user", "user");
        clone.put("page", article.get("page"));
        clone.put("industry", article.get("industry"));
        return new KeyValue<>(clone, clone);
      });

    final KTable<Windowed<GenericRecord>, Long> viewCounts = articleViews
      // count the clicks per hour, using tumbling windows with a size of one hour
      .groupByKey(avroSerde, avroSerde)
      .count(TimeWindows.of(60 * 60 * 1000L), "PageViewCountStore");

    final Comparator<GenericRecord> comparator =
      (o1, o2) -> (int) ((Long) o2.get("count") - (Long) o1.get("count"));

    final KTable<Windowed<String>, PriorityQueue<GenericRecord>> allViewCounts = viewCounts
      .groupBy(
        // the selector
        (windowedArticle, count) -> {
          // project on the industry field for key
          Windowed<String> windowedIndustry =
            new Windowed<>(windowedArticle.key().get("industry").toString(),
              windowedArticle.window());
          // add the page into the value
          GenericRecord viewStats = new GenericData.Record(schema);
          viewStats.put("page", windowedArticle.key().get("page"));
          viewStats.put("user", "user");
          viewStats.put("industry", windowedArticle.key().get("industry"));
          viewStats.put("count", count);
          return new KeyValue<>(windowedIndustry, viewStats);
        },
        windowedStringSerde,
        avroSerde
      ).aggregate(
        // the initializer
        () -> new PriorityQueue<>(comparator),

        // the "add" aggregator
        (windowedIndustry, record, queue) -> {
          queue.add(record);
          return queue;
        },

        // the "remove" aggregator
        (windowedIndustry, record, queue) -> {
          queue.remove(record);
          return queue;
        },

        new PriorityQueueSerde<>(comparator, avroSerde),
        "AllArticles"
      );

    final int topN = 100;
    final KTable<Windowed<String>, String> topViewCounts = allViewCounts
      .mapValues(queue -> {
        final StringBuilder sb = new StringBuilder();
        for (int i = 0; i < topN; i++) {
          final GenericRecord record = queue.poll();
          if (record == null) {
            break;
          }
          sb.append(record.get("page").toString());
          sb.append("\n");
        }
        return sb.toString();
      });

    topViewCounts.to(windowedStringSerde, stringSerde, TOP_NEWS_PER_INDUSTRY_TOPIC);
    return new KafkaStreams(builder, streamsConfiguration);
  }

}<|MERGE_RESOLUTION|>--- conflicted
+++ resolved
@@ -78,11 +78,7 @@
  * Once packaged you can then run:
  * <pre>
  * {@code
-<<<<<<< HEAD
  * $ java -cp target/streams-examples-3.3.0-SNAPSHOT-standalone.jar io.confluent.examples.streams.TopArticlesLambdaExample
-=======
- * $ java -cp target/streams-examples-3.2.0-standalone.jar io.confluent.examples.streams.TopArticlesLambdaExample
->>>>>>> 29f4a6c1
  * }</pre>
  * 4) Write some input data to the source topics (e.g. via {@link TopArticlesExampleDriver}).
  * The already running example application (step 3) will automatically process this input data and
@@ -92,11 +88,7 @@
  * {@code
  * # Here: Write input data using the example driver.  Once the driver has stopped generating data,
  * # you can terminate it via Ctrl-C.
-<<<<<<< HEAD
  * $ java -cp target/streams-examples-3.3.0-SNAPSHOT-standalone.jar io.confluent.examples.streams.TopArticlesExampleDriver
-=======
- * $ java -cp target/streams-examples-3.2.0-standalone.jar io.confluent.examples.streams.TopArticlesExampleDriver
->>>>>>> 29f4a6c1
  * }</pre>
  */
 public class TopArticlesLambdaExample {
