/**
 * Copyright 2016 Confluent Inc.
 *
 * Licensed under the Apache License, Version 2.0 (the "License"); you may not use this file except
 * in compliance with the License. You may obtain a copy of the License at
 *
 * http://www.apache.org/licenses/LICENSE-2.0
 *
 * Unless required by applicable law or agreed to in writing, software distributed under the License
 * is distributed on an "AS IS" BASIS, WITHOUT WARRANTIES OR CONDITIONS OF ANY KIND, either express
 * or implied. See the License for the specific language governing permissions and limitations under
 * the License.
 */
package io.confluent.examples.streams.interactivequeries;

import org.apache.kafka.clients.producer.KafkaProducer;
import org.apache.kafka.clients.producer.ProducerConfig;
import org.apache.kafka.clients.producer.ProducerRecord;
import org.apache.kafka.common.serialization.StringSerializer;

import java.util.Arrays;
import java.util.List;
import java.util.Properties;
import java.util.Random;


/**
 * This is a sample driver for the {@link WordCountInteractiveQueriesExample}.
 * To run this driver please first refer to the instructions in {@link WordCountInteractiveQueriesExample}.
 * You can then run this class directly in your IDE or via the command line.
 *
 * To run via the command line you might want to package as a fatjar first. Please refer to:
 * <a href='https://github.com/confluentinc/examples/tree/3.2.x/kafka-streams#packaging-and-running'>Packaging</a>
 *
 * Once packaged you can then run:
 * <pre>
 * {@code
<<<<<<< HEAD
 * $ java -cp target/streams-examples-3.3.0-SNAPSHOT-standalone.jar io.confluent.examples.streams.interactivequeries.InteractiveQueriesExampleDriver
=======
 * $ java -cp target/streams-examples-3.2.0-standalone.jar io.confluent.examples.streams.interactivequeries.InteractiveQueriesExampleDriver
>>>>>>> 29f4a6c1
 * }
 * </pre>
 * You should terminate with Ctrl-C
 */
public class WordCountInteractiveQueriesDriver {

  public static void main(String [] args) throws Exception {
    final List<String> inputValues = Arrays.asList("hello world",
                                                   "all streams lead to kafka",
                                                   "streams",
                                                   "kafka streams",
                                                   "the cat in the hat",
                                                   "green eggs and ham",
                                                   "that sam i am",
                                                   "up the creek without a paddle",
                                                   "run forest run",
                                                   "a tank full of gas",
                                                   "eat sleep rave repeat",
                                                   "one jolly sailor",
                                                   "king of the world");

    Properties producerConfig = new Properties();
    producerConfig.put(ProducerConfig.BOOTSTRAP_SERVERS_CONFIG, "localhost:9092");
    producerConfig.put(ProducerConfig.ACKS_CONFIG, "all");
    producerConfig.put(ProducerConfig.RETRIES_CONFIG, 0);
    producerConfig.put(ProducerConfig.KEY_SERIALIZER_CLASS_CONFIG, StringSerializer.class);
    producerConfig.put(ProducerConfig.VALUE_SERIALIZER_CLASS_CONFIG, StringSerializer.class);

    final KafkaProducer<String, String>
        producer =
        new KafkaProducer<>(producerConfig, new StringSerializer(), new StringSerializer());

    // Always begin with writing the first line to the topic so that the REST API example calls in
    // our step-by-step instructions always work right from the start (otherwise users may run into
    // HTTP 404 errors when querying the latest value for a key, for example, until the right input
    // data was sent to the topic).
    producer.send(new ProducerRecord<>(WordCountInteractiveQueriesExample.TEXT_LINES_TOPIC,
                                       inputValues.get(0), inputValues.get(0)));

    // every 500 milliseconds produce one of the lines of text from inputValues to the
    // TextLinesTopic
    final Random random = new Random();
    while (true) {
      final int i = random.nextInt(inputValues.size());
      producer.send(new ProducerRecord<>(WordCountInteractiveQueriesExample.TEXT_LINES_TOPIC,
                                         inputValues.get(i), inputValues.get(i)));
      Thread.sleep(500L);
    }
  }

}<|MERGE_RESOLUTION|>--- conflicted
+++ resolved
@@ -35,11 +35,7 @@
  * Once packaged you can then run:
  * <pre>
  * {@code
-<<<<<<< HEAD
  * $ java -cp target/streams-examples-3.3.0-SNAPSHOT-standalone.jar io.confluent.examples.streams.interactivequeries.InteractiveQueriesExampleDriver
-=======
- * $ java -cp target/streams-examples-3.2.0-standalone.jar io.confluent.examples.streams.interactivequeries.InteractiveQueriesExampleDriver
->>>>>>> 29f4a6c1
  * }
  * </pre>
  * You should terminate with Ctrl-C
