--- conflicted
+++ resolved
@@ -104,11 +104,7 @@
  *
  * <pre>
  * {@code
-<<<<<<< HEAD
  * $ java -cp target/streams-examples-3.3.0-SNAPSHOT-standalone.jar \
-=======
- * $ java -cp target/streams-examples-3.2.0-standalone.jar \
->>>>>>> 29f4a6c1
  *      io.confluent.examples.streams.interactivequeries.kafkamusic.KafkaMusicExample 7070
  * }
  * </pre>
@@ -119,11 +115,7 @@
  *
  * <pre>
  * {@code
-<<<<<<< HEAD
  * $ java -cp target/streams-examples-3.3.0-SNAPSHOT-standalone.jar \
-=======
- * $ java -cp target/streams-examples-3.2.0-standalone.jar \
->>>>>>> 29f4a6c1
  *      io.confluent.examples.streams.interactivequeries.kafkamusic.KafkaMusicExample 7071
  * }
  * </pre>
