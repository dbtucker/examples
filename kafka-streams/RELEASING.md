# Release checklist

The following (perhaps not fully complete) checklist is helpful when performing a "release", which in this case means
a new branch for a specific Confluent release line (e.g. a `3.2.x` branch for the Confluent 3.2 release line).

- Create a release branch, if needed.  Example: `3.2.x` for the Confluent 3.2.x release line.
- Update `pom.xml`, notably `<version>`, `<kafka.version>`, `<confluent.version>`.
- For all instructions in e.g. `README.md` and Javadocs, remove `-SNAPSHOT` from the name of the packaged jar:

        # Snapshot = before release
        streams-examples-3.2.0-SNAPSHOT-standalone.jar

        # After release
        streams-examples-3.2.0-standalone.jar

- Update, if needed, any references in the instructions to "blobs" or links that are branch-based or tag-based.

        # Such links in the Javadocs would need updating (note the `3.2.x` token)
        <a href='https://github.com/confluentinc/examples/tree/3.2.x/kafka-streams#packaging-and-running'>Packaging</a>

  Here's an example command pipeline to update some such references from `3.1.x` to `3.2.x`:

    ```shell
    # Note: the `\1` prefix before `3.2.x` in the command below reference to
    # a so-called "capture group" in `sed` -- it is not a typo!
    $ find src -type f \
        | xargs grep "examples/tree/3.1.x/" \
        | cut -d ":" -f 1 \
        | xargs sed -i '' 's/\(\/examples\/tree\/\)3.1.x\//\13.2.x\//g'
    ```

- `README.md`: Update the version compatibility matrix by (1) adding a new entry for the new release and (2) updating
  the entry for the `master` branch.  Pay special attention to the version identifier of the Apache Kafka version.
- `README.md`: Update the Travis CI badge to point to the new release branch.

        # Example for 3.2.x
        [![Build Status](https://travis-ci.org/confluentinc/examples.svg?branch=3.2.x)](...etc...)

<<<<<<< HEAD
- Run sth like `git grep 3.2` (here: when releasing Confluent 3.2) and `git grep /current/` to spot any references to
  the specific release version, and update the locations where applicable.  When you created the new release branch
  off of `master`, you need to e.g. replace hyperlinks to `/current/` with a version-specific identifier such as
  `/3.2.0/`.
=======
- Run sth like `git grep 3.2` (here: when releasing Confluent 3.2) to spot any references to the specific release
  version, and update the references where applicable.
- Run sth like `git grep 0.10.2.0` to spot any references to the specific Apache Kafka release version, and update the
  references where applicable.
>>>>>>> d1adc4f7

As a follow-up step, you should also:

- Update the `master` branch to track the next line of development, typically based on snapshots/development versions.<|MERGE_RESOLUTION|>--- conflicted
+++ resolved
@@ -36,17 +36,11 @@
         # Example for 3.2.x
         [![Build Status](https://travis-ci.org/confluentinc/examples.svg?branch=3.2.x)](...etc...)
 
-<<<<<<< HEAD
-- Run sth like `git grep 3.2` (here: when releasing Confluent 3.2) and `git grep /current/` to spot any references to
-  the specific release version, and update the locations where applicable.  When you created the new release branch
-  off of `master`, you need to e.g. replace hyperlinks to `/current/` with a version-specific identifier such as
-  `/3.2.0/`.
-=======
+
 - Run sth like `git grep 3.2` (here: when releasing Confluent 3.2) to spot any references to the specific release
   version, and update the references where applicable.
 - Run sth like `git grep 0.10.2.0` to spot any references to the specific Apache Kafka release version, and update the
   references where applicable.
->>>>>>> d1adc4f7
 
 As a follow-up step, you should also:
 
